import numpy as np
import plotly
import plotly.graph_objects as go
from plotly import subplots
from plot_util import *
<<<<<<< HEAD

# from plot_config import *
import argparse
from plotly.subplots import make_subplots
import math
from absl import app
from absl import flags

FLAGS = flags.FLAGS

# General configuration flags
flags.DEFINE_bool("microbench", False, "Plot microbenchmark results")
flags.DEFINE_string(
    "microbench_dir",
    "./microbench/data",
    "Location of microbenchmark data. If the folder corresponding to each experiment does not contain a .csv file, it will be automatically generated",
)
flags.DEFINE_bool("macrobench", False, "Plot macrobenchmark results")
flags.DEFINE_string(
    "macrobench_dir",
    "./macrobench/data",
    "Location of macrobenchmark data. If the folder corresponding to each experiment does not contain a .csv file, it will be automatically generated",
)
flags.DEFINE_bool("save_plots", False, "Save plots as interactive HTML files")
flags.DEFINE_string("save_dir", "./figures", "Directory where to save plots")
flags.DEFINE_bool("print_speedup", False, "Print the speedup over unsafe")

# Flags related to automatic detection of configuration
flags.DEFINE_bool(
    "autodetect",
    True,
    "Automatically derives all plot configuration information from the config files",
)
flags.DEFINE_bool(
    "detect_threads",
    False,
    "Automatically detects the maximum number of threads and thread incrment from config.mk",
)
flags.DEFINE_bool(
    "detect_experiments",
    False,
    "Automatically pull data structure and max key configurations from experiment_list_generate.sh",
)
flags.DEFINE_bool(
    "detect_trials",
    False,
    "Automatically pull number of trials information from runscript.sh",
)

flags.DEFINE_integer(
    "workloads_rqrate",
    10,
    "Rate of range query operations to use when plotting the 'workloads' experiment",
)
flags.DEFINE_list(
    "workloads_urates",
    [0, 2, 10, 50, 90, 100],
    "Rate of range query operations to use when plotting the 'workloads' experiment",
)
flags.DEFINE_integer(
    "rqsizes_maxkey", 100000, "Maximum key used when running the 'rqsizes' experiment"
)
flags.DEFINE_integer(
    "rqthreads_numrqthreads",
    36,
    "Number of dedicated RQ threads used in the 'rqthreads' experiment",
)
flags.DEFINE_list("experiments", None, "List of experiments to plot")
flags.DEFINE_list("datastructures", None, "List of data structures to plot")
flags.DEFINE_list("max_keys", None, "List of max keys to use while plotting")
flags.DEFINE_list("nthreads", None, "List of thread counts to plot")
flags.DEFINE_integer(
    "ntrials", 3, "Number of trials per experiment (used for averaging results)"
)

flags.re


def plot_workload(
    dirpath,
    ds,
    max_key,
    u_rate,
    rq_rate,
    ntrials,
    ylabel=False,
    legend=False,
    save=False,
    save_dir="",
):
=======
from plot_config import *
import argparse

# The following is necessary to get plotly's export feature to play nicely with Anaconda.
plotly.io.orca.config.executable = '/usr/local/anaconda3/envs/bundledrefs/bin/orca'


def plot_workload(dirpath, ds, max_key, u_rate, rq_rate, ylabel=False, legend=False, save=False, save_dir=""):
>>>>>>> e77d551f
    """ Generates a plot showing throughput as a function of number of threads
        for the given data structure. """
    reset_base_config()
    csvfile = CSVFile.get_or_gen_csv(os.path.join(dirpath, "workloads"), ds, ntrials)
    csv = CSVFile(csvfile)

    # Provide column labels for desired x and y axis
    x_axis = "wrk_threads"
    y_axis = "tot_thruput"

    # Init data store
    data = {}

    # Ignores rows in .csv with the following label
    ignore = ["ubundle"]
    algos = [k for k in plotconfig.keys() if k not in ignore]

    # Read in data for each algorithm
    count = 0
    for a in algos:
        data[a] = {}
<<<<<<< HEAD
        data[a] = csv.getdata(
            x_axis,
            y_axis,
            ["list", "max_key", "u_rate", "rq_rate"],
            [ds + "-" + a, max_key, u_rate, rq_rate],
        )
        count += len(data[a]["x"])
        data[a]["y"] = data[a]["y"] / 1000000  # Normalize data

    if count == 0:
        print("No data at given key range: ({}, {})".format(ds, max_key))
        return  # If no data to ploy, then don't
=======
        data[a] = csv.getdata(x_axis, y_axis, ['list', 'max_key', 'u_rate', 'rq_rate'], [
                              ds+'-'+a, max_key, u_rate, rq_rate])
        count += len(data[a]['x'])
        data[a]['y'] = data[a]['y'] / 1000000  # Normalize data
>>>>>>> e77d551f

    if count == 0:
        print('No data at given key range: ({}, {})'.format(ds, max_key))
        return  # If no data to ploy, then don't

    # Plot layout configuration.
    x_axis_layout_["title"] = None
    x_axis_layout_["tickfont"]["size"] = 52
    x_axis_layout_["nticks"] = 6
    if ylabel:
        y_axis_layout_["title"]["text"] = "Mops/s"
        y_axis_layout_["title"]["font"]["size"] = 50
    else:
        y_axis_layout_["title"] = None
    y_axis_layout_["tickfont"]["size"] = 52
    y_axis_layout_["nticks"] = 5
    legend_layout_ = (
        {"font": legend_font_, "orientation": "v", "x": 0, "y": 1.15} if legend else {}
    )
    layout_["legend"] = legend_layout_
    layout_["autosize"] = False
    layout_["width"] = 750
    layout_["height"] = 550

    fig = go.Figure(layout=layout_)
    for a in algos:
        symbol_ = plotconfig[a]["symbol"]
        color_ = update_opacity(plotconfig[a]["color"], 1)
        marker_ = {
            "symbol": symbol_,
            "color": color_,
            "size": 40,
            "line": {"width": 5, "color": "black"},
        }
        line_ = {"width": 10}
        name_ = "<b>" + plotconfig[a]["label"] + "</b>"
        fig.add_scatter(
            x=data[a]["x"],
            y=data[a]["y"],
            name=name_,
            marker=marker_,
            line=line_,
            showlegend=legend,
        )

        # Comment the above line and uncomment below to show fewer points per plot.
        # fig.add_scatter(x=data[a]['x'][0::2], y=data[a]['y'][0::2], name=name_,
        #                 marker=marker_, line=line_, showlegend=legend)

    if not save:
        fig.show()
    else:
<<<<<<< HEAD
        save_dir = os.path.join(save_dir, "workloads/" + ds)
        os.makedirs(save_dir, exist_ok=True)
        filename = (
            "update"
            + str(u_rate)
            + "_rq"
            + str(rq_rate)
            + "_maxkey"
            + str(max_key)
            + ".html"
        )
        fig.write_html(os.path.join(save_dir, filename))

    # Print speedup for paper.
    if FLAGS.print_speedup:
        ignore = ["ubundle"]
        overalgo = "unsafe"
        overalgos = [
            k for k in plotconfig.keys() if (k not in ignore and k != overalgo)
        ]
        print('Speedup over "unsafe" for ' + ds + " @ " + str(u_rate) + "% updates\n")
        threads_printed = False
        for o in overalgos:
            if not threads_printed:
                print("{:<15}|".format("algorithm"), end="")
                for i in range(len(data[o]["x"]) // 2):
                    print("{:10}".format(""), end="")
                print("# threads")
                print("{:15}|".format("---------------"), end="")
                for i in range(len(data[o]["x"])):
                    print("{:10}".format("----------"), end="")
                print()
                print("{:<15}|".format(""), end="")
                for t in data[o]["x"]:
                    print("{:>10}".format(t), end="")
                print()
                print("{:<15}|".format(""), end="")
                for t in data[o]["x"]:
                    print("{:>10}".format("-----"), end="")
                threads_printed = True

            if len(data[o]["x"]) == 0:
                continue
            print("\n{:15}|".format(""))
            print("{:<15}{}".format(o, "|"), end="")
            for i in range(0, len(data[o]["x"])):
                print(
                    "{:>10.3}".format(data[o]["y"][i] / data[overalgo]["y"][i]), end=""
                )
        print("\n\n")


def plot_rq_sizes(
    dirpath,
    dss,
    max_key,
    nthreads,
    ntrials,
    ylabel=False,
    legend=False,
    save=False,
    save_dir="",
):
=======
        save_dir = os.path.join(save_dir, 'workloads/' + ds)
        os.makedirs(save_dir, exist_ok=True)
        filename = 'update' + str(u_rate) + '_rq' + \
            str(rq_rate) + '_maxkey' + str(max_key) + '.html'
        fig.write_html(os.path.join(save_dir, filename))

    # Print speedup for paper.
    ignore = ['ubundle']
    overalgo = 'unsafe'
    overalgos = [k for k in plotconfig.keys() if (
        k not in ignore and k != overalgo)]
    print('Speedup over "unsafe" for ' + ds +
          ' @ ' + str(u_rate) + '% updates\n')
    threads_printed = False
    for o in overalgos:
        if not threads_printed:
            print('{:<15}|'.format('algorithm'), end='')
            for i in range(len(data[o]['x']) // 2):
                print('{:10}'.format(''), end='')
            print('# threads')
            print('{:15}|'.format('---------------'), end='')
            for i in range(len(data[o]['x'])):
                print('{:10}'.format('----------'), end='')
            print()
            print('{:<15}|'.format(''), end='')
            for t in data[o]['x']:
                print('{:>10}'.format(t), end='')
            print()
            print('{:<15}|'.format(''), end='')
            for t in data[o]['x']:
                print('{:>10}'.format('-----'), end='')
            threads_printed = True

        if len(data[o]['x']) == 0:
            continue
        print('\n{:15}|'.format(''))
        print('{:<15}{}'.format(o, '|'), end='')
        for i in range(0, len(data[o]['x'])):
            print('{:>10.3}'.format(
                data[o]['y'][i] / data[overalgo]['y'][i]), end='')
    print('\n\n')


def plot_rq_sizes(dirpath, dss, max_key, nthreads, ylabel=False, legend=False, save=False, save_dir=""):
>>>>>>> e77d551f
    # Experiment 1 demonstrates performance as the workload distribution changes.

    # Create the required .csv files if there are none, then plot the data structure.

    reset_base_config()
    x_axis = "rq_size"
    y_axis = "tot_thruput"
    # Accumulate the data for each algorithm and the corresponding
    data = {}
    ignore = ["ubundle"]
    algos = [k for k in plotconfig.keys() if k not in ignore]
    count = 0
    for ds in dss:
        csvfile = CSVFile.get_or_gen_csv(os.path.join(dirpath, "rq_sizes"), ds, ntrials)
        csv = CSVFile(csvfile)
        data[ds] = {}
        for algo in algos:
            data[ds][algo] = {}
            for t in nthreads:
<<<<<<< HEAD
                data[ds][algo][t] = csv.getdata(
                    x_axis,
                    y_axis,
                    ["list", "max_key", "wrk_threads"],
                    [ds + "-" + algo, max_key, t],
                )
                count += len(data[ds][algo][t])

=======
                data[ds][algo][t] = csv.getdata(x_axis, y_axis, [
                    'list', 'max_key', 'wrk_threads'], [ds + '-' + algo, max_key, t])
                count += len(data[ds][algo][t])
    
>>>>>>> e77d551f
    if count == 0:
        print("No data found for rqsizes")
        return

    # Calculate speedup.
    speedup = {}
    overalgo = "unsafe"
    for ds in dss:
        speedup[ds] = {}
        for algo in algos:
            if algo == overalgo:
                continue
            speedup[ds][algo] = {}
            for t in nthreads:
                speedup[ds][algo][t] = {}
                if data[ds][algo][t]["y"].size == 0:
                    speedup[ds][algo][t]["x"] = []
                    speedup[ds][algo][t]["y"] = []
                    continue
                speedup[ds][algo][t]["x"] = data[ds][overalgo][t]["x"]
                try:
                    speedup[ds][algo][t]["y"] = (
                        data[ds][algo][t]["y"] / data[ds][overalgo][t]["y"]
                    )
                except:
                    shape_ = data[ds][overalgo][t]["y"].shape
                    speedup[ds][algo][t]["y"] = np.zeros(shape=shape_)
                # speedup[algo][rq_size]['y'] =  data['lbundle'][rq_size]['y'][::2] / data[algo][rq_size]['y'][::2]

    # Plot speedup.
<<<<<<< HEAD
    x_axis_layout_["showgrid"] = False
    y_axis_layout_["dtick"] = 0.25

    legend_layout_ = (
        {
            "font": legend_font_,
            "orientation": "v",
            "x": 1.05,
            "y": 0.5,
            "traceorder": "grouped",
            "tracegroupgap": 0,
        }
        if legend
        else {}
    )

    reference_line_ = {
        "type": "line",
        "x0": -0.6,
        "y0": 1,
        "x1": len(nthreads) + 0.6,
        "y1": 1,
        "line": {"width": 8, "color": "black"},
        "layer": "below",
    }

    box1_ = {
        "type": "rect",
        "yref": "paper",
        "x0": 0.5,
        "x1": 1.5,
        "y0": 0,
        "y1": 1,
        "layer": "below",
        "line": {"width": 0},
        "fillcolor": "slategray",
        "opacity": 0.25,
    }
    box2_ = {
        "type": "rect",
        "yref": "paper",
        "x0": 2.5,
        "x1": 3.5,
        "y0": 0,
        "y1": 1,
        "layer": "below",
        "line": {"width": 0},
        "fillcolor": "slategray",
        "opacity": 0.25,
    }
    box3_ = {
        "type": "rect",
        "yref": "paper",
        "x0": 4.5,
        "x1": 5.5,
        "y0": 0,
        "y1": 1,
        "layer": "below",
        "line": {"width": 0},
        "fillcolor": "slategray",
        "opacity": 0.25,
    }

    layout_["shapes"] = [box1_, box2_, box3_]
    layout_["legend"] = legend_layout_
    layout_["height"] = 750
    layout_["width"] = 2200

    specs2_ = [[{"rowspan": len(dss)}, {}], [None, {}]]
    specs3_ = [[{"rowspan": len(dss)}, {}], [None, {}], [None, {}]]
=======
    x_axis_layout_['showgrid'] = False
    y_axis_layout_['dtick'] = .25

    legend_layout_ = {'font': legend_font_,
                      'orientation': 'v', 'x': 1.05, 'y': 0.5, 'traceorder': 'grouped', 'tracegroupgap': 0} if legend else {}

    reference_line_ = {'type': 'line', 'x0': -.6, 'y0': 1,
                       'x1': len(nthreads)+0.6, 'y1': 1, 'line': {'width': 8, 'color': 'black'}, 'layer': 'below'}

    box1_ = {'type': 'rect', 'yref': 'paper', 'x0': .5, 'x1': 1.5, 'y0': 0, 'y1': 1,
             'layer': 'below', 'line': {'width': 0}, 'fillcolor': 'slategray', 'opacity': 0.25}
    box2_ = {'type': 'rect', 'yref': 'paper', 'x0': 2.5, 'x1': 3.5, 'y0': 0, 'y1': 1,
             'layer': 'below', 'line': {'width': 0}, 'fillcolor': 'slategray', 'opacity': 0.25}
    box3_ = {'type': 'rect', 'yref': 'paper', 'x0': 4.5, 'x1': 5.5, 'y0': 0, 'y1': 1,
             'layer': 'below', 'line': {'width': 0}, 'fillcolor': 'slategray', 'opacity': 0.25}

    layout_['shapes'] = [box1_, box2_, box3_]
    layout_['legend'] = legend_layout_
    layout_['height'] = 750
    layout_['width'] = 2200


    specs2_ = [[{'rowspan': len(dss)}, {}],
              [None, {}]]
    specs3_ = [[{'rowspan': len(dss)}, {}],
               [None, {}],
               [None, {}]]
>>>>>>> e77d551f
    specs_ = None
    if len(dss) == 2:
        specs_ = specs2_
    elif len(dss) == 3:
        specs_ = specs3_
    fig = plotly.subplots.make_subplots(
<<<<<<< HEAD
        rows=len(dss),
        cols=2,
        column_widths=[0.15, 0.85],
        specs=specs_,
        shared_xaxes=True,
    )
=======
        rows=len(dss), cols=2, column_widths=[0.15, 0.85],
        specs=specs_, shared_xaxes=True)
>>>>>>> e77d551f
    fig.update_xaxes(x_axis_layout_)
    fig.update_yaxes(y_axis_layout_)

    curr_row_ = 1
    for ds in dss:
        for algo in algos:
            if algo == overalgo:
                continue
            opacity_ = 1
            for t in nthreads:
<<<<<<< HEAD
                x_ = speedup[ds][algo][t]["x"]
                y_ = speedup[ds][algo][t]["y"]
                color_ = update_opacity(plotconfig[algo]["color"], opacity_)
                marker_ = {"color": color_, "line": {"width": 1.5, "color": "black"}}
                fig.add_bar(
                    x=x_,
                    y=y_,
                    marker=marker_,
                    name="<b>"
                    + plotconfig[algo]["label"]
                    + " (n="
                    + str(t)
                    + ", "
                    + ds
                    + ")</b>",
                    legendgroup=ds,
                    showlegend=legend,
                    row=curr_row_,
                    col=2,
                )
=======
                x_ = speedup[ds][algo][t]['x']
                y_ = speedup[ds][algo][t]['y']
                color_ = update_opacity(plotconfig[algo]['color'], opacity_)
                marker_ = {'color': color_, 'line': {
                    'width': 1.5, 'color': 'black'}}
                fig.add_bar(x=x_, y=y_, marker=marker_,
                            name='<b>' +
                            plotconfig[algo]['label'] +
                            ' (n=' + str(t) + ', ' + ds + ')</b>',
                            legendgroup=ds, showlegend=legend,
                            row=curr_row_, col=2)
>>>>>>> e77d551f
                opacity_ -= 1.0 / (len(nthreads) + 1)
                fig.update_yaxes(title_text=str(ds), row=curr_row_, col=2)
        curr_row_ += 1

<<<<<<< HEAD
    fig.update_xaxes(title_text="Range Query Size", row=len(dss), col=2)
=======
    fig.update_xaxes(title_text='Range Query Size', row=len(dss), col=2)
>>>>>>> e77d551f

    annotations_ = [
        dict(
            x=0,
            y=0.5,
            showarrow=False,
            text="Rel. Throughput",
            textangle=-90,
            font=axis_font_,
            xref="paper",
            yref="paper",
        )
    ]
    fig.update_layout(layout_)
    fig.update_layout(
        barmode="group", bargap=0.05, bargroupgap=0.01, annotations=annotations_
    )

    if not save:
        fig.show()
    else:
<<<<<<< HEAD
        filename = "rqsize_maxkey" + str(max_key) + ".html"
        subdir = os.path.join(save_dir, "rqsizes")
        fig.write_html(os.path.join(subdir, filename))


def plot_rq_threads(
    dirpath, ds, max_key, ntrials, ylabel=False, legend=False, save=False, save_dir=""
):
    reset_base_config()
    csv_path = os.path.join(dirpath, "rq_threads")
    csv_file = CSVFile.get_or_gen_csv(csv_path, ds, ntrials)
    csv = CSVFile(csv_file)

    x_axis = "rq_size"
    y_axes = ["u_thruput", "rq_thruput"]

    ignore = ["ubundle"]
    algos = [k for k in plotconfig.keys() if k not in ignore]

    count = 0
    data = {}
    for y_axis in y_axes:
        data[y_axis] = {}
        for a in algos:
            data[y_axis][a] = {}
            data[y_axis][a] = csv.getdata(
                x_axis,
                y_axis,
                ["list", "max_key", "rq_threads"],
                [ds + "-" + a, max_key, FLAGS.rqthreads_numrqthreads],
            )
            count += len(data[y_axis][a]["x"])
            data[y_axis][a]["y"] = (
                data[y_axis][a]["y"] / 1000000
            )  # Normalize data to Mops

    if count == 0:
        print("No data: ({}, {})".format(ds, max_key))
        return  # If no data to ploy, then don't

    # Plot layout configuration.
    x_axis_layout_["title"] = None
    x_axis_layout_["tickfont"]["size"] = 52
    x_axis_layout_["nticks"] = 6
    if ylabel:
        y_axis_layout_["title"]["text"] = "Mops/s"
        y_axis_layout_["title"]["font"]["size"] = 50
    else:
        y_axis_layout_["title"] = None
    y_axis_layout_["tickfont"]["size"] = 52
    y_axis_layout_["nticks"] = 5
    legend_layout_ = (
        {"font": legend_font_, "orientation": "v", "x": 0, "y": 1.15} if legend else {}
    )
    layout_["legend"] = legend_layout_
    layout_["autosize"] = False
    layout_["width"] = 750
    layout_["height"] = 550

    # fig = go.Figure(layout=layout_)
    fig = make_subplots(rows=1, cols=2)
    # fig.update_layout(layout_)
    for y_axis, i in zip(y_axes, range(0, len(y_axes))):
        for a in algos:
            symbol_ = plotconfig[a]["symbol"]
            color_ = update_opacity(plotconfig[a]["color"], 1)
            marker_ = {
                "symbol": symbol_,
                "color": color_,
                "size": 40,
                "line": {"width": 5, "color": "black"},
            }
            line_ = {"width": 10}
            name_ = "<b>" + plotconfig[a]["label"] + "</b>"
            fig.add_scatter(
                x=data[y_axis][a]["x"],
                y=data[y_axis][a]["y"],
                name=name_,
                marker=marker_,
                line=line_,
                showlegend=legend,
                row=1,
                col=i + 1,
            )

            # Comment the above line and uncomment below to show fewer points per plot.
            # fig.add_scatter(x=data[a]['x'][0::2], y=data[a]['y'][0::2], name=name_,
            #                 marker=marker_, line=line_, showlegend=legend)

    fig.update_xaxes(type="log", dtick=math.log10(2))

    if not save:
        fig.show()
    else:
        save_dir = os.path.join(save_dir, "rq_threads/" + ds)
        os.makedirs(save_dir, exist_ok=True)
        filename = (
            "nrqthreads"
            + str(FLAGS.rqthreads_numrqthreads)
            + "_maxkey"
            + str(max_key)
            + ".html"
        )
        fig.write_html(os.path.join(save_dir, filename))


def plot_macrobench(dirpath, ds, ylabel=False, legend=False, save=False, save_dir=""):
    if not os.path.exists(os.path.join(dirpath, "data.csv")):
        subprocess.call(
            "./macrobench/make_csv.sh "
            + os.path.join(dirpath, "summary.txt")
            + " "
            + os.path.join(dirpath, "data.csv"),
            shell=True,
        )
=======
        filename = 'rqsize_maxkey' + str(max_key) + '.html'
        fig.write_html(os.path.join(save_dir, filename))


def plot_macrobench(dirpath, ds, ylabel=False, legend=False, save=False, save_dir=""):
    if not os.path.exists(os.path.join(dirpath, 'data.csv')):
        subprocess.call('./macrobench/make_csv.sh ' + os.path.join(dirpath,
                                                                   'summary.txt') + ' ' + os.path.join(dirpath, 'data.csv'), shell=True)
>>>>>>> e77d551f

    reset_base_config()
    csv = CSVFile(os.path.join(dirpath, "data.csv"))
    data = {}
    for algo in plotconfig.keys():
        data[algo] = csv.getdata(
            "nthreads",
            "ixThroughput",
            ["rqalg", "datastructure"],
            [plotconfig[algo]["macrobench"], ds],
        )
        data[algo]["y"] = data[algo]["y"] / 1000000  # Normalizes throughput.

    speedup = {}
    overalgo = "unsafe"
    for algo in plotconfig.keys():
        if algo == overalgo:
            continue
        speedup[algo] = {}
        if data[algo]["y"].size == 0:
            speedup[algo]["x"] = []
            speedup[algo]["y"] = []
            continue
        speedup[algo]["x"] = data[overalgo]["x"][::2]
        try:
            speedup[algo]["y"] = data[algo]["y"][::2] / data[overalgo]["y"][::2]
        except:
            shape_ = data[overalgo]["y"][::2].shape
            speedup[algo]["y"] = np.zeros(shape=shape_)

    x_axis_layout_["title"] = None
    x_axis_layout_["tickfont"]["size"] = 52
    y_axis_layout_["nticks"] = 6
    y_axis_layout_["tickfont"]["size"] = 52
    if ylabel:
        y_axis_layout_["title"]["text"] = "Mops/s"
        y_axis_layout_["title"]["font"]["size"] = 50
    else:
        y_axis_layout_["title"] = None
    legend_layout_ = (
        {"font": legend_font_, "orientation": "h", "x": 0, "y": 1.15} if legend else {}
    )
    # legend_layout_['font']['size'] = 40
    layout_["legend"] = legend_layout_
    layout_["width"] = 750
    if legend:
        layout_["height"] = 750
    else:
        layout_["height"] = 350

    fig = go.Figure(layout=layout_)
    for algo in plotconfig.keys():
        symbol_ = plotconfig[algo]["symbol"]
        line_ = {"width": 10, "color": plotconfig[algo]["color"]}
        opacity_ = 1
        x_ = data[algo]["x"]
        y_ = data[algo]["y"]
        marker_ = {
            "symbol": symbol_,
            "opacity": opacity_,
            "size": 40,
            "line": {"color": "black", "width": 5 if not legend else 3},
        }
        name_ = "<b>" + plotconfig[algo]["label"] + "</b>"
        fig.add_trace(
            go.Scatter(
                x=x_,
                y=y_,
                name=name_,
                mode="markers+lines",
                marker=marker_,
                line=line_,
                showlegend=legend,
            )
        )

        # Uncommenting below and commenting above will include fewer points on the plot
        # fig.add_trace(go.Scatter(
        #     x=x_[0::2], y=y_[0::2], name=name_, mode='markers+lines', marker=marker_, line=line_, showlegend=legend))

    if not save:
        fig.show()
    else:
<<<<<<< HEAD
        filename = ds + ".html"
        fig.write_html(os.path.join(save_dir, filename))


def get_threads_config():
    nthreads = []
    if FLAGS.detect_threads:
        print('Automatically deriving thread configuration from "./config.mk"...')
        nthreads.append(1)
        threads_config = parse_config("./config.mk")
        for i in range(
            threads_config["threadincrement"],
            threads_config["maxthreads"],
            threads_config["threadincrement"],
        ):
            nthreads.append(i)
        nthreads.append(threads_config["maxthreads"])
    else:
        assert FLAGS.nthreads is not None
        for n in FLAGS.nthreads:
            nthreads += int(n)
    return nthreads


def get_microbench_configs():
    if FLAGS.detect_experiments:
        print("Automatically detecting microbenchmark configurations")
        return parse_experiment_list_generate(
            "./microbench/experiment_list_generate.sh",
            ["run_workloads", "run_rq_sizes", "run_rq_threads"],
        )
    else:
        experiments = FLAGS.experiments
        experiment_configs = {}
        experiment_configs["datastructures"] = FLAGS.datastructures
        experiment_configs["ksizes"] = [int(max_key) for max_key in FLAGS.max_keys]
        return experiments, experiment_configs
=======
        filename = ds + '.html'
        fig.write_html(os.path.join(save_dir, filename))
>>>>>>> e77d551f


def main(argv):
    # If autodetect flag is set, then detect all configs automatically
    if FLAGS.autodetect:
        FLAGS.detect_threads = True
        FLAGS.detect_experiments = True
        FLAGS.detect_trials = True

    # Plot microbench results.
<<<<<<< HEAD
    if FLAGS.microbench:
        assert FLAGS.microbench_dir is not None
        FLAGS.workloads_urates = [int(u) for u in FLAGS.workloads_urates]

        nthreads = get_threads_config()
        print("Thread configuration: " + str(nthreads))
        experiments, microbench_configs = get_microbench_configs()
        print("Experiments to plot: " + str(experiments))
        print("Data structures and key ranges: " + str(microbench_configs))

        if FLAGS.detect_trials:
            runscript_config = parse_runscript("./microbench/runscript.sh", ["trials"])
            ntrials = runscript_config["trials"]
        else:
            ntrials = FLAGS.ntrials
        print("Number of trials: " + str(ntrials))

        # Plot peformance at different workload configurations (corresponds to Figure 2)
        for ds in microbench_configs["datastructures"]:
            for k in microbench_configs["ksizes"]:
                if "run_workloads" in experiments:
                    for u in FLAGS.workloads_urates:
                        print("Plotting workloads")
                        plot_workload(
                            FLAGS.microbench_dir,
                            ds,
                            k,
                            u,
                            (FLAGS.workloads_rqrate if u != 100 else 0),
                            ntrials,
                            True,
                            True,
                            FLAGS.save_plots,
                            os.path.join(FLAGS.save_dir, "microbench"),
                        )
                        pass

                if "run_rq_threads" in experiments:
                    print("Plotting rq_threads")
                    plot_rq_threads(
                        FLAGS.microbench_dir,
                        ds,
                        k,
                        ntrials,
                        True,
                        True,
                        FLAGS.save_plots,
                        os.path.join(FLAGS.save_dir, "microbench"),
                    )

        # Plot performance w.r.t. range query size experiments at 50% updates and 50% range queries (corresponds to Figure 3)
        if "run_rq_sizes" in experiments:
            if FLAGS.rqsize_maxkey not in microbench_configs["ksizes"]:
                print(
                    'Could not match key range to configuration derived from "./microbench/experiment_list_generate.sh"'
                )
            plot_rq_sizes(
                FLAGS.microbench_dir,
                microbench_configs["datastructures"],
                FLAGS.rqsize_maxkey,
                nthreads,
                ntrials,
                True,
                True,
                FLAGS.save_plots,
                os.path.join(FLAGS.save_dir, "microbench"),
            )

    # Plot macrobench results (corresponds to Figure 4)
    if FLAGS.macrobench:
        save_dir = os.path.join(FLAGS.save_dir, "macrobench/skiplistlock")
        os.makedirs(save_dir, exist_ok=True)
        plot_macrobench(
            os.path.join(FLAGS.macrobench_dir, "rq_tpcc"),
            "SKIPLISTLOCK",
            ylabel=True,
            legend=True,
            save=FLAGS.save_plots,
            save_dir=save_dir,
        )
        save_dir = os.path.join(FLAGS.save_dir, "macrobench/citrus")
        os.makedirs(save_dir, exist_ok=True)
        plot_macrobench(
            os.path.join(FLAGS.macrobench_dir, "rq_tpcc"),
            "CITRUS",
            ylabel=True,
            legend=True,
            save=FLAGS.save_plots,
            save_dir=save_dir,
        )


if __name__ == "__main__":
    app.run(main)
=======
    if args.microbench:
        # Get configuration automatically
        config_config = parse_config('./config.mk')
        nthreads = [1]
        for i in range(config_config['threadincrement'], config_config['maxthreads'], config_config['threadincrement']):
            nthreads.append(i)
        nthreads.append(config_config['maxthreads'])
        print('Derived thread configuration from \"config.mk\": ' + str(nthreads))

        experiment_list_config = parse_experiment_list_generate(
            './microbench/experiment_list_generate.sh')
        print('Derived data structures and key ranges from \"./microbench/experiment_list_generate.sh\": ' + str(experiment_list_config))

        runscript_config = parse_runscript('./microbench/runscript.sh')
        print('Derived num trials from \"runscript.sh\":' + str(runscript_config))
        ntrials = runscript_config['trials']

        # Plot peformance at different workload configurations (corresponds to Figure 2)
        save_dir = './figures/microbench'
        for ds in experiment_list_config['datastructures']:
            for k in experiment_list_config['ksizes']:
                for u in workloads_urates:
                    if u == 100:
                        workloads_rqrate = 0
                    plot_workload(
                        microbench_dir, ds, k, u, workloads_rqrate, True, True, args.save_plots, save_dir)
                    pass

        # Plot performance w.r.t. range query size experiments at 50% updates and 50% range queries (corresponds to Figure 3)
        save_dir = './figures/microbench/rq_size'
        os.makedirs(save_dir, exist_ok=True)
        if rqsize_max_key not in experiment_list_config['ksizes']:
            print('Could not match key range to configuration derived from \"./microbench/experiment_list_generate.sh\"')
        plot_rq_sizes(microbench_dir, experiment_list_config['datastructures'],
                      rqsize_max_key, nthreads, True, True, args.save_plots, save_dir)

    # Plot macrobench results (corresponds to Figure 4)
    if args.macrobench:
        save_dir = './figures/macrobench/skiplistlock'
        os.makedirs(save_dir, exist_ok=True)
        plot_macrobench(os.path.join(macrobench_dir, 'rq_tpcc'),
                        'SKIPLISTLOCK', ylabel=True, legend=True, save=args.save_plots, save_dir=save_dir)
        save_dir = './figures/macrobench/citrus'
        os.makedirs(save_dir, exist_ok=True)
        plot_macrobench(os.path.join(macrobench_dir, 'rq_tpcc'),
                        'CITRUS', ylabel=True, legend=True, save=args.save_plots, save_dir=save_dir)
>>>>>>> e77d551f
<|MERGE_RESOLUTION|>--- conflicted
+++ resolved
@@ -1,11 +1,4 @@
 import numpy as np
-import plotly
-import plotly.graph_objects as go
-from plotly import subplots
-from plot_util import *
-<<<<<<< HEAD
-
-# from plot_config import *
 import argparse
 from plotly.subplots import make_subplots
 import math
@@ -94,16 +87,6 @@
     save=False,
     save_dir="",
 ):
-=======
-from plot_config import *
-import argparse
-
-# The following is necessary to get plotly's export feature to play nicely with Anaconda.
-plotly.io.orca.config.executable = '/usr/local/anaconda3/envs/bundledrefs/bin/orca'
-
-
-def plot_workload(dirpath, ds, max_key, u_rate, rq_rate, ylabel=False, legend=False, save=False, save_dir=""):
->>>>>>> e77d551f
     """ Generates a plot showing throughput as a function of number of threads
         for the given data structure. """
     reset_base_config()
@@ -125,7 +108,6 @@
     count = 0
     for a in algos:
         data[a] = {}
-<<<<<<< HEAD
         data[a] = csv.getdata(
             x_axis,
             y_axis,
@@ -138,12 +120,6 @@
     if count == 0:
         print("No data at given key range: ({}, {})".format(ds, max_key))
         return  # If no data to ploy, then don't
-=======
-        data[a] = csv.getdata(x_axis, y_axis, ['list', 'max_key', 'u_rate', 'rq_rate'], [
-                              ds+'-'+a, max_key, u_rate, rq_rate])
-        count += len(data[a]['x'])
-        data[a]['y'] = data[a]['y'] / 1000000  # Normalize data
->>>>>>> e77d551f
 
     if count == 0:
         print('No data at given key range: ({}, {})'.format(ds, max_key))
@@ -196,7 +172,6 @@
     if not save:
         fig.show()
     else:
-<<<<<<< HEAD
         save_dir = os.path.join(save_dir, "workloads/" + ds)
         os.makedirs(save_dir, exist_ok=True)
         filename = (
@@ -260,52 +235,6 @@
     save=False,
     save_dir="",
 ):
-=======
-        save_dir = os.path.join(save_dir, 'workloads/' + ds)
-        os.makedirs(save_dir, exist_ok=True)
-        filename = 'update' + str(u_rate) + '_rq' + \
-            str(rq_rate) + '_maxkey' + str(max_key) + '.html'
-        fig.write_html(os.path.join(save_dir, filename))
-
-    # Print speedup for paper.
-    ignore = ['ubundle']
-    overalgo = 'unsafe'
-    overalgos = [k for k in plotconfig.keys() if (
-        k not in ignore and k != overalgo)]
-    print('Speedup over "unsafe" for ' + ds +
-          ' @ ' + str(u_rate) + '% updates\n')
-    threads_printed = False
-    for o in overalgos:
-        if not threads_printed:
-            print('{:<15}|'.format('algorithm'), end='')
-            for i in range(len(data[o]['x']) // 2):
-                print('{:10}'.format(''), end='')
-            print('# threads')
-            print('{:15}|'.format('---------------'), end='')
-            for i in range(len(data[o]['x'])):
-                print('{:10}'.format('----------'), end='')
-            print()
-            print('{:<15}|'.format(''), end='')
-            for t in data[o]['x']:
-                print('{:>10}'.format(t), end='')
-            print()
-            print('{:<15}|'.format(''), end='')
-            for t in data[o]['x']:
-                print('{:>10}'.format('-----'), end='')
-            threads_printed = True
-
-        if len(data[o]['x']) == 0:
-            continue
-        print('\n{:15}|'.format(''))
-        print('{:<15}{}'.format(o, '|'), end='')
-        for i in range(0, len(data[o]['x'])):
-            print('{:>10.3}'.format(
-                data[o]['y'][i] / data[overalgo]['y'][i]), end='')
-    print('\n\n')
-
-
-def plot_rq_sizes(dirpath, dss, max_key, nthreads, ylabel=False, legend=False, save=False, save_dir=""):
->>>>>>> e77d551f
     # Experiment 1 demonstrates performance as the workload distribution changes.
 
     # Create the required .csv files if there are none, then plot the data structure.
@@ -325,7 +254,6 @@
         for algo in algos:
             data[ds][algo] = {}
             for t in nthreads:
-<<<<<<< HEAD
                 data[ds][algo][t] = csv.getdata(
                     x_axis,
                     y_axis,
@@ -334,12 +262,6 @@
                 )
                 count += len(data[ds][algo][t])
 
-=======
-                data[ds][algo][t] = csv.getdata(x_axis, y_axis, [
-                    'list', 'max_key', 'wrk_threads'], [ds + '-' + algo, max_key, t])
-                count += len(data[ds][algo][t])
-    
->>>>>>> e77d551f
     if count == 0:
         print("No data found for rqsizes")
         return
@@ -370,7 +292,6 @@
                 # speedup[algo][rq_size]['y'] =  data['lbundle'][rq_size]['y'][::2] / data[algo][rq_size]['y'][::2]
 
     # Plot speedup.
-<<<<<<< HEAD
     x_axis_layout_["showgrid"] = False
     y_axis_layout_["dtick"] = 0.25
 
@@ -441,52 +362,18 @@
 
     specs2_ = [[{"rowspan": len(dss)}, {}], [None, {}]]
     specs3_ = [[{"rowspan": len(dss)}, {}], [None, {}], [None, {}]]
-=======
-    x_axis_layout_['showgrid'] = False
-    y_axis_layout_['dtick'] = .25
-
-    legend_layout_ = {'font': legend_font_,
-                      'orientation': 'v', 'x': 1.05, 'y': 0.5, 'traceorder': 'grouped', 'tracegroupgap': 0} if legend else {}
-
-    reference_line_ = {'type': 'line', 'x0': -.6, 'y0': 1,
-                       'x1': len(nthreads)+0.6, 'y1': 1, 'line': {'width': 8, 'color': 'black'}, 'layer': 'below'}
-
-    box1_ = {'type': 'rect', 'yref': 'paper', 'x0': .5, 'x1': 1.5, 'y0': 0, 'y1': 1,
-             'layer': 'below', 'line': {'width': 0}, 'fillcolor': 'slategray', 'opacity': 0.25}
-    box2_ = {'type': 'rect', 'yref': 'paper', 'x0': 2.5, 'x1': 3.5, 'y0': 0, 'y1': 1,
-             'layer': 'below', 'line': {'width': 0}, 'fillcolor': 'slategray', 'opacity': 0.25}
-    box3_ = {'type': 'rect', 'yref': 'paper', 'x0': 4.5, 'x1': 5.5, 'y0': 0, 'y1': 1,
-             'layer': 'below', 'line': {'width': 0}, 'fillcolor': 'slategray', 'opacity': 0.25}
-
-    layout_['shapes'] = [box1_, box2_, box3_]
-    layout_['legend'] = legend_layout_
-    layout_['height'] = 750
-    layout_['width'] = 2200
-
-
-    specs2_ = [[{'rowspan': len(dss)}, {}],
-              [None, {}]]
-    specs3_ = [[{'rowspan': len(dss)}, {}],
-               [None, {}],
-               [None, {}]]
->>>>>>> e77d551f
     specs_ = None
     if len(dss) == 2:
         specs_ = specs2_
     elif len(dss) == 3:
         specs_ = specs3_
     fig = plotly.subplots.make_subplots(
-<<<<<<< HEAD
         rows=len(dss),
         cols=2,
         column_widths=[0.15, 0.85],
         specs=specs_,
         shared_xaxes=True,
     )
-=======
-        rows=len(dss), cols=2, column_widths=[0.15, 0.85],
-        specs=specs_, shared_xaxes=True)
->>>>>>> e77d551f
     fig.update_xaxes(x_axis_layout_)
     fig.update_yaxes(y_axis_layout_)
 
@@ -497,7 +384,6 @@
                 continue
             opacity_ = 1
             for t in nthreads:
-<<<<<<< HEAD
                 x_ = speedup[ds][algo][t]["x"]
                 y_ = speedup[ds][algo][t]["y"]
                 color_ = update_opacity(plotconfig[algo]["color"], opacity_)
@@ -518,28 +404,11 @@
                     row=curr_row_,
                     col=2,
                 )
-=======
-                x_ = speedup[ds][algo][t]['x']
-                y_ = speedup[ds][algo][t]['y']
-                color_ = update_opacity(plotconfig[algo]['color'], opacity_)
-                marker_ = {'color': color_, 'line': {
-                    'width': 1.5, 'color': 'black'}}
-                fig.add_bar(x=x_, y=y_, marker=marker_,
-                            name='<b>' +
-                            plotconfig[algo]['label'] +
-                            ' (n=' + str(t) + ', ' + ds + ')</b>',
-                            legendgroup=ds, showlegend=legend,
-                            row=curr_row_, col=2)
->>>>>>> e77d551f
                 opacity_ -= 1.0 / (len(nthreads) + 1)
                 fig.update_yaxes(title_text=str(ds), row=curr_row_, col=2)
         curr_row_ += 1
 
-<<<<<<< HEAD
     fig.update_xaxes(title_text="Range Query Size", row=len(dss), col=2)
-=======
-    fig.update_xaxes(title_text='Range Query Size', row=len(dss), col=2)
->>>>>>> e77d551f
 
     annotations_ = [
         dict(
@@ -561,7 +430,6 @@
     if not save:
         fig.show()
     else:
-<<<<<<< HEAD
         filename = "rqsize_maxkey" + str(max_key) + ".html"
         subdir = os.path.join(save_dir, "rqsizes")
         fig.write_html(os.path.join(subdir, filename))
@@ -677,16 +545,6 @@
             + os.path.join(dirpath, "data.csv"),
             shell=True,
         )
-=======
-        filename = 'rqsize_maxkey' + str(max_key) + '.html'
-        fig.write_html(os.path.join(save_dir, filename))
-
-
-def plot_macrobench(dirpath, ds, ylabel=False, legend=False, save=False, save_dir=""):
-    if not os.path.exists(os.path.join(dirpath, 'data.csv')):
-        subprocess.call('./macrobench/make_csv.sh ' + os.path.join(dirpath,
-                                                                   'summary.txt') + ' ' + os.path.join(dirpath, 'data.csv'), shell=True)
->>>>>>> e77d551f
 
     reset_base_config()
     csv = CSVFile(os.path.join(dirpath, "data.csv"))
@@ -770,7 +628,6 @@
     if not save:
         fig.show()
     else:
-<<<<<<< HEAD
         filename = ds + ".html"
         fig.write_html(os.path.join(save_dir, filename))
 
@@ -808,10 +665,6 @@
         experiment_configs["datastructures"] = FLAGS.datastructures
         experiment_configs["ksizes"] = [int(max_key) for max_key in FLAGS.max_keys]
         return experiments, experiment_configs
-=======
-        filename = ds + '.html'
-        fig.write_html(os.path.join(save_dir, filename))
->>>>>>> e77d551f
 
 
 def main(argv):
@@ -822,7 +675,6 @@
         FLAGS.detect_trials = True
 
     # Plot microbench results.
-<<<<<<< HEAD
     if FLAGS.microbench:
         assert FLAGS.microbench_dir is not None
         FLAGS.workloads_urates = [int(u) for u in FLAGS.workloads_urates]
@@ -917,51 +769,3 @@
 
 if __name__ == "__main__":
     app.run(main)
-=======
-    if args.microbench:
-        # Get configuration automatically
-        config_config = parse_config('./config.mk')
-        nthreads = [1]
-        for i in range(config_config['threadincrement'], config_config['maxthreads'], config_config['threadincrement']):
-            nthreads.append(i)
-        nthreads.append(config_config['maxthreads'])
-        print('Derived thread configuration from \"config.mk\": ' + str(nthreads))
-
-        experiment_list_config = parse_experiment_list_generate(
-            './microbench/experiment_list_generate.sh')
-        print('Derived data structures and key ranges from \"./microbench/experiment_list_generate.sh\": ' + str(experiment_list_config))
-
-        runscript_config = parse_runscript('./microbench/runscript.sh')
-        print('Derived num trials from \"runscript.sh\":' + str(runscript_config))
-        ntrials = runscript_config['trials']
-
-        # Plot peformance at different workload configurations (corresponds to Figure 2)
-        save_dir = './figures/microbench'
-        for ds in experiment_list_config['datastructures']:
-            for k in experiment_list_config['ksizes']:
-                for u in workloads_urates:
-                    if u == 100:
-                        workloads_rqrate = 0
-                    plot_workload(
-                        microbench_dir, ds, k, u, workloads_rqrate, True, True, args.save_plots, save_dir)
-                    pass
-
-        # Plot performance w.r.t. range query size experiments at 50% updates and 50% range queries (corresponds to Figure 3)
-        save_dir = './figures/microbench/rq_size'
-        os.makedirs(save_dir, exist_ok=True)
-        if rqsize_max_key not in experiment_list_config['ksizes']:
-            print('Could not match key range to configuration derived from \"./microbench/experiment_list_generate.sh\"')
-        plot_rq_sizes(microbench_dir, experiment_list_config['datastructures'],
-                      rqsize_max_key, nthreads, True, True, args.save_plots, save_dir)
-
-    # Plot macrobench results (corresponds to Figure 4)
-    if args.macrobench:
-        save_dir = './figures/macrobench/skiplistlock'
-        os.makedirs(save_dir, exist_ok=True)
-        plot_macrobench(os.path.join(macrobench_dir, 'rq_tpcc'),
-                        'SKIPLISTLOCK', ylabel=True, legend=True, save=args.save_plots, save_dir=save_dir)
-        save_dir = './figures/macrobench/citrus'
-        os.makedirs(save_dir, exist_ok=True)
-        plot_macrobench(os.path.join(macrobench_dir, 'rq_tpcc'),
-                        'CITRUS', ylabel=True, legend=True, save=args.save_plots, save_dir=save_dir)
->>>>>>> e77d551f
