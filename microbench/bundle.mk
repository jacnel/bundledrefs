--- conflicted
+++ resolved
@@ -8,11 +8,7 @@
 
 # Bundle entry cleanup flags.
 # FLAGS += -DBUNDLE_CLEANUP_UPDATE
-<<<<<<< HEAD
 # FLAGS += -DBUNDLE_CLEANUP_BACKGROUND
-=======
-FLAGS += -DBUNDLE_CLEANUP_BACKGROUND
->>>>>>> 022c70ba
 FLAGS += -DBUNDLE_CLEANUP_SLEEP=100000  # ns
 # --------------------------
 
